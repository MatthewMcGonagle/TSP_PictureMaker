--- conflicted
+++ resolved
@@ -1,7 +1,6 @@
 import numpy as np
 import tspDraw.base
 
-<<<<<<< HEAD
 def guessSettings(vertices, nStepsPerJob, nJobs = 10):
     '''
     Vertices should be pre-normalized.
@@ -54,10 +53,7 @@
 
     return settings
 
-class Annealer:
-=======
 class Annealer(tspDraw.base.Annealer):
->>>>>>> 58435188
     '''
     An iterator for performing annealing based on a size scale. The annealing is done on a pool of vertices
     that are on an edge of the cycle that is at least as long as the current size scale; so one should think
@@ -240,347 +236,4 @@
 
         info = tspDraw.base.Annealer.getInfoString(self)
         info += '\tnPool = ' + str(self.nPool)
-<<<<<<< HEAD
-        info += '\tTemperature = ' + str(self.temperature)
-        info += '\t Scale = ' + str(self.sizeScale)
-
         return info
-
-##########################################
-#### NeighborsAnnealer
-##########################################
-
-class NeighborsAnnealer:
-    '''
-    Modified simulated annealer that randomly selects a vertex and then randomly selects another vertex from the
-    k-nearest neighbors of the first vertex. The point of this annealer is to do annealing when the current
-    cycle is at a stage where the changes needed to be made are by switching vertices that are close ot each other.    
-
-    Members
-    -------
-    nSteps : Int
-        The total number of steps to make.
-    
-    nProcessed : Int
-        The total number of steps made so far.
-
-    vertices : Numpy array of Floats of Shape (nVertices, 2)
-        The vertices in their original order.
-
-    nVertices : Int
-        The number of vertices.
-
-    temperature : Float
-        The temperature used for annealing.
-
-    cooling : Float
-        The cooling factor for the temperature. At each step, it is applied to the temperature via multiplication.    
-        That is, we use geometric cooling.
-   
-    kNbrs : Float 
-        The number of neighbors to randomly select from. This is converted to an int when doing selection. It is
-        a float because we do geometric cooling on the number of neighbors as we run each step. 
-
-    nbrsCooling : Float
-        The factor to use to cool (decay) the number of neigbors. At each step, it is applied to kNbrs via 
-        multiplication.        
-
-    nearestNbrs : class NearestNeighbors
-        We use sci-kit-learn NearestNeighbors to find the nearest neighbors of vertices. This is trained on the
-        original order of the vertices, so we need to deal with converting between the original order
-        of the vertices to the current order of the vertices in the array.
-
-    origToCurrent : Numpy Array of Int of Shape (nVertices)
-        Array for converting from original indices to current indices in cycle. That is
-        origToCurrent[i] is the current index of what was originally the ith vertex. This
-        is needed for dealing with results of nearest neighbors search. 
-
-    currentToOrig: Numpy Array of Int of Shape (nVertices)
-        Array for converting from the current index of a vertex to the original index of the vertex.
-        That is currentToOrig[i] is the original index of what is now index i in the cycle. This
-        is needed to update origToCurrent when doing a reversal. 
-    '''
-
-    def __init__(self, nSteps, vertices, temperature, cooling, kNbrs, nbrsCooling):
-        '''
-        Initializer. Make sure to train the nearest neighbors on the original order of the vertices.
-
-        Parameters
-        ----------
-
-        nSteps : Int
-            The total number of iterations to make.
-
-        vertices : Numpy array of Floats of shape (nVertices, 2)
-            The vertices in their initial order.
-
-        temperature : Float
-            The initial temperature to use for the annealing.
-
-        cooling : Float
-            The cooling factor to apply to the temperature at each step; it is applied
-            via multiplication. That is, we have geometric cooling. 
-
-        kNbrs : Float
-            The initial value for kNbrs.
-
-        nbrsCooling : Float
-            The cooling factor (decay factor) for the number of neighbors; at each step it
-            is applied to kNbrs via multiplication. Note that kNbrs is a float as well.
-        '''
-
-        self.nSteps = nSteps
-        self.nProcessed = 0
-
-        self.vertices = vertices
-        self.nVertices = len(vertices)
-
-        self.temperature = temperature
-        self.cooling = cooling
-        self.kNbrs = kNbrs
-        self.nbrsCooling = nbrsCooling
-
-        # Make sure to train the Nearest Neighbors class.
-        self.nearestNbrs = NearestNeighbors()
-        self.nearestNbrs.fit(self.vertices.copy())
-        self.origToCurrent = np.arange(self.nVertices)
-        self.currentToOrig = np.arange(self.nVertices)
-
-    def __iter__(self):
-        '''
-        Get an iterator reference
-
-        Returns
-        -------
-        self
-        '''
-        return self
-
-    def __next__(self):
-        '''
-        Do the next step of annealing. For the annealing we randomly pick a vertex and then randomly pick from the kNeighbors
-        of that vertex. Note that we convert kNbrs to an Int to determing the number of neighbors.
-        '''
-
-        if self.nProcessed >= self.nSteps:
-
-            raise StopIteration
-
-        # Do annealing parameter updates.
-
-        self.nProcessed += 1
-        self.temperature *= self.cooling
-        self.kNbrs *= self.nbrsCooling 
-
-        # Get a random pair of vertices and find the energy difference if we were
-        # to reverse the part of the cycle between them.
-        begin, end = self.__getRandomPair()  
-        energyDiff = self.__getEnergyDifference(begin, end)
-
-        # Determine whether to accept the proposed reversal based on the energy difference.
-
-        proposalAccepted = False
-
-        if energyDiff < 0:
-            proposalAccepted = True
-
-        else:
-
-            proposalAccepted = self.__runProposalTrial(energyDiff) 
-
-        if proposalAccepted:
-
-            self.__reverse(begin, end)
-        
-
-    def __runProposalTrial(self, energyDiff):
-        '''
-        Run the bernoulli trial to determine whether we accept a proposed reversal in the case
-        that this reversal results in an increase in the length of the cycle.
-
-        Parameters
-        ----------
-        energy Diff : Float
-            The difference in cycle length if we accept the proposed reversal. This should be greater than 0.
-
-        Returns
-        -------
-        Bool
-            Whether the proposed reversal was accepted.
-        '''
-
-        trial = np.random.uniform()
-        probAccept = np.exp(-energyDiff / self.temperature)
-        if trial < probAccept:
-            return True
-        else:
-            return False
-        
-    def __getEnergyDifference(self, begin, end):
-        '''
-        Find the energy difference (length difference) if we reverse the order of the vertices between begin
-        and end (inclusive).
-
-        Parameters
-        ----------
-        begin : Int
-            The index of the starting vertex. Should be less than end.
-
-        end : Int
-            The index of the ending vertex. Should be greater than begin.
-
-        Returns
-        -------
-        Float
-            The energy difference (length difference).
-        '''
- 
-        # If the begin is vertex 0, then we need to handle wrapping around to the end. 
-
-        if begin > 0: 
-            origDiffbegin = self.vertices[begin] - self.vertices[begin - 1] 
-            newDiffbegin = self.vertices[end] - self.vertices[begin - 1]
-        else:
-            origDiffbegin = self.vertices[begin] - self.vertices[-1]
-            newDiffbegin = self.vertices[end] - self.vertices[-1]
-
-        # If end is the last vertex, then we need to handle wrapping around to the beginning.
-
-        if end < self.nVertices - 1:
-            origDiffend = self.vertices[end] - self.vertices[end + 1]
-            newDiffend = self.vertices[begin] - self.vertices[end + 1]
-        else:
-            origDiffend = self.vertices[end] - self.vertices[0]
-            newDiffend = self.vertices[begin] - self.vertices[0]
-
-        origEnergy = np.linalg.norm(origDiffbegin) + np.linalg.norm(origDiffend)
-        newEnergy = np.linalg.norm(newDiffbegin) + np.linalg.norm(newDiffend)
-        energyDiff = newEnergy - origEnergy
-        
-        return energyDiff
-
-    def __getRandomPair(self):
-        '''
-        Get a random pair of indices for vertices. The first index is chosen uniformly. The second
-        index is chosen from the k-Nearest Neighbors of the first vertex. Note that we convert
-        kNbrs to an Int to get the number of neighbors.
-
-        Returns
-        -------
-        (Int, Int)
-            The indices of the two random vertices. The first index will be less than the second.
-        '''
-        sameNum = True
-        trivial = True
-        kNbrs = int(self.kNbrs)
-
-        # We loop until we have a choice that is two different indices and
-        # doesn't include a trivial choice of the first and last indices.
-
-        while sameNum or trivial:
-        
-            begin = np.random.randint(self.nVertices)
-            beginV = self.vertices[begin].reshape(1,-1)
-
-            # Find the neighbors of begin.
-            _, nbrsI = self.nearestNbrs.kneighbors(beginV, n_neighbors = kNbrs)
-            nbrsI = nbrsI.reshape(-1)
-
-            # Randomly choose from the neighbors.
-
-            end = np.random.randint(len(nbrsI))
-            end = nbrsI[end]
-            end = self.origToCurrent[end]
-
-            # Check that our pair is acceptable.
-
-            sameNum = (begin == end)
-            trivial = (begin == 0) & (end == self.nVertices - 1)
-            
-        if begin < end:
-
-            return begin, end
-
-        else:
-
-            return end, begin  
-
-    def __reverse(self, begin, end):
-        '''
-        Perform a reversal of the segment of the cycle between begin and end (inclusive). Also handles
-        the effects on the conversions between the original and new indices (needed for nearest neighbor search).
-
-        Parameters
-        ----------
-        begin : Int
-            The index of the beginning of the segment.
-
-        end : Int
-            The index of the end of the segment.
-
-        '''
-
-        self.vertices[begin : end + 1] = np.flip(self.vertices[begin : end + 1], axis = 0)
-        self.currentToOrig[begin : end + 1] = np.flip(self.currentToOrig[begin : end + 1], axis = 0)
-
-        # Updating the conversion from original to current indices requires more than a flip.
-
-        origIndices = self.currentToOrig[begin : end + 1]
-        self.origToCurrent[origIndices] = np.arange(begin, end+1)
-
-    def doWarmRestart(self):
-        '''
-        Do a warm restart. We only need to update the number of steps processed.
-        '''
-
-        self.nProcessed = 0 
-
-    def getCycle(self):
-        '''
-        Return the cycle. Note that the cycle is closed so that the first vertex will match the last vertex.
-
-        Returns
-        -------
-        Number Array of Floats of Shape (nVertices + 1, 2)
-            The xy-coordinates of the vertices as they appear in the order of the cycle. Note that first
-            vertex appears again at the end of the array to make the cycle closed.
-        '''
-
-        cycle = self.vertices.copy()
-        cycle = np.concatenate([cycle, [self.vertices[0]] ], axis = 0)
-
-        return cycle 
-
-    def getEnergy(self):
-        '''
-        Get the energy (i.e. length) of the current cycle)
-        
-        Returns
-        -------
-        Float
-            The length of the current cycle.
-        '''
-
-        differences = self.vertices[1:] - self.vertices[:-1]
-        energy = np.linalg.norm(differences, axis = -1).sum()
-        energy += np.linalg.norm(self.vertices[0] - self.vertices[-1])
-
-        return energy
-
-    def getInfoString(self):
-        '''
-        Get information on the current parameters of the annealing process as a string.
-
-        Returns
-        -------
-        String
-            Contains information on the energy, kNbrs, and the temperature. 
-        '''
-
-        info = 'Energy = ' + str(self.getEnergy())
-        info += '\tkNbrs = ' + str(self.kNbrs)
-        info += '\tTemperature = ' + str(self.temperature)
-
-=======
->>>>>>> 58435188
-        return info
